--- conflicted
+++ resolved
@@ -563,27 +563,6 @@
                 " log=" + SemanticVersion.toString(appVersion)));
             throw new AgentTerminationException();
         }
-<<<<<<< HEAD
-        else
-        {
-            sessionMessageHeaderEncoder.leadershipTermId(leadershipTermId);
-            this.logPosition = logPosition;
-            clusterTime = timestamp;
-            this.timeUnit = timeUnit;
-
-            //Invoke user implemented methods.
-            service.onNewLeadershipTermEvent(
-                leadershipTermId,
-                logPosition,
-                timestamp,
-                termBaseLogPosition,
-                leaderMemberId,
-                logSessionId,
-                timeUnit,
-                appVersion);
-        }
-=======
-
         sessionMessageHeaderEncoder.leadershipTermId(leadershipTermId);
         this.logPosition = logPosition;
         clusterTime = timestamp;
@@ -598,7 +577,6 @@
             logSessionId,
             timeUnit,
             appVersion);
->>>>>>> 34cbfdf7
     }
 
     //Called back from logAdapter
